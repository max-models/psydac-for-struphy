--- conflicted
+++ resolved
@@ -15,7 +15,6 @@
     strategy:
       fail-fast: false
       matrix:
-<<<<<<< HEAD
         os: [ ubuntu-latest ]
         # TODO: Make sure that struphy works with python > 3.11, keep the lower bound to 3.10
         python-version: [ '3.10', '3.11', '3.12' ]
@@ -29,20 +28,6 @@
         #   #  python-version: '3.10'
         #   - os: macos-latest
         #     python-version: '3.11'
-=======
-        os: [ ubuntu-24.04 ]
-        python-version: [ 3.9, '3.10', '3.11', '3.12' ]
-        isMerge:
-          - ${{ github.event_name == 'push' && github.ref == 'refs/heads/devel' }}
-        exclude:
-          - { isMerge: false, python-version: '3.10' }
-          - { isMerge: false, python-version: '3.11' }
-        include:
-          - os: macos-14
-            python-version: '3.10'
-          - os: macos-14
-            python-version: '3.11'
->>>>>>> 5669252a
 
     name: ${{ matrix.os }} / Python ${{ matrix.python-version }}
 
@@ -184,11 +169,7 @@
 
       - name: Install project
         run: |
-<<<<<<< HEAD
-          python -m pip install . --no-cache-dir
-=======
-          python -m pip install .[test]
->>>>>>> 5669252a
+          python -m pip install .[test] --no-cache-dir
           python -m pip freeze
 
       - name: Test Pyccel optimization flags
@@ -214,13 +195,7 @@
         if: matrix.os == 'ubuntu-24.04'
         working-directory: ./pytest
         run: |
-<<<<<<< HEAD
-            export PSYDAC_MESH_DIR=$GITHUB_WORKSPACE/mesh
-            export OMP_NUM_THREADS=2
-            python -m pytest -n auto --pyargs psydac -m "not parallel and not petsc"
-=======
           python -m pytest -n auto --pyargs psydac -m "not parallel and not petsc"
->>>>>>> 5669252a
 
       - name: Upload coverage report to Codacy
         if: matrix.os == 'macos-14'
@@ -238,36 +213,17 @@
       - name: Run MPI tests with Pytest
         working-directory: ./pytest
         run: |
-<<<<<<< HEAD
-            export PSYDAC_MESH_DIR=$GITHUB_WORKSPACE/mesh
-            export OMP_NUM_THREADS=2
-            python mpi_tester.py --mpirun="mpiexec -n 4 ${MPI_OPTS}" --pyargs psydac -m "parallel and not petsc"
-=======
           python mpi_tester.py --mpirun="mpiexec -n 4 ${MPI_OPTS}" --pyargs psydac -m "parallel and not petsc"
->>>>>>> 5669252a
 
       - name: Run single-process PETSc tests with Pytest
         working-directory: ./pytest
         run: |
-<<<<<<< HEAD
-            export PSYDAC_MESH_DIR=$GITHUB_WORKSPACE/mesh
-            export OMP_NUM_THREADS=2
-            python -m pytest -n auto --pyargs psydac -m "not parallel and petsc"
-=======
           python -m pytest -n auto --pyargs psydac -m "not parallel and petsc"
->>>>>>> 5669252a
 
       - name: Run MPI PETSc tests with Pytest
         working-directory: ./pytest
         run: |
-<<<<<<< HEAD
-            export PSYDAC_MESH_DIR=$GITHUB_WORKSPACE/mesh
-            export OMP_NUM_THREADS=2
-            python mpi_tester.py --mpirun="mpiexec -n 4 ${MPI_OPTS}" --pyargs psydac -m "parallel and petsc"
-      - name: Set up environment variables
-        run: |
-          echo "PSYDAC_DIR=$GITHUB_WORKSPACE" >> $GITHUB_ENV
-          echo "STRUPHY_DIR=$GITHUB_WORKSPACE/struphy" >> $GITHUB_ENV
+          python mpi_tester.py --mpirun="mpiexec -n 4 ${MPI_OPTS}" --pyargs psydac -m "parallel and petsc"
 
       - name: Clone struphy from GitLab (devel branch)
         run: |
@@ -293,9 +249,6 @@
           pip show psydac
           struphy -h
           struphy compile -y
-=======
-          python mpi_tester.py --mpirun="mpiexec -n 4 ${MPI_OPTS}" --pyargs psydac -m "parallel and petsc"
->>>>>>> 5669252a
 
       - name: Run struphy tests
         working-directory: ${{ env.STRUPHY_DIR }}
