--- conflicted
+++ resolved
@@ -349,29 +349,6 @@
         """
         return self._element_starts, self._element_ends
 
-<<<<<<< HEAD
-    # ... the following properties are needed to make code generation easier
-    @property
-    def quad_order(self):
-        return [W.quad_order for W in self.spaces]
-
-    @property
-    def quad_points(self):
-        return [W.quad_points for W in self.spaces]
-
-    @property
-    def quad_weights(self):
-        return [W.quad_weights for W in self.spaces]
-
-    @property
-    def quad_basis(self):
-        return [W.quad_basis for W in self.spaces]
-
-    @property
-    def spans(self):
-        return [W.spans for W in self.spaces]
-    # ...
-=======
     @property
     def eta_lims( self ):
         """
@@ -384,7 +361,6 @@
 
         """
         return self._eta_limits
->>>>>>> ac3e8182
 
     # ...
     def init_fem( self, **kwargs ):
