sudo: required
language: python

# which python versions to test
python:
#  - "2.6"
#  - "2.7"
#  - "3.2"
#  - "3.3"
  - "3.4"
#  - "3.5"
#  - "3.5-dev" # 3.5 development branch
#  - "3.6"
#  - "3.6-dev" # 3.6 development branch
#  - "3.7-dev" # 3.7 development branch
#  - "nightly"

virtualenv:
    system_site_packages: true

# Cache directory $HOME/.cache/pip
cache: pip

# command before installation: install all dependencies and run CMAKE config
before_install:
  - sudo apt-get install gfortran
  - sudo apt-get install openmpi-bin libopenmpi-dev
  - ompi_info
  - pip3 install -r requirements.txt
  - mkdir -p usr
  - export FORTRAN_INSTALL_DIR=$TRAVIS_BUILD_DIR/usr
  - mkdir build && cd build
  - cmake -DCMAKE_Fortran_FLAGS="-fPIC" -DBUILD_TESTING=ON -DCMAKE_INSTALL_PREFIX=$FORTRAN_INSTALL_DIR  ..
  - cd ..

# command to install project
install:
  - cd build && make && make install && cd ..
  - pip3 install --upgrade .

# command to run tests
script:
#  - pytest # or py.test for Python versions 3.5 and below
#  - pytest tests/caid
  - cd build ; make test ; cd ..
<<<<<<< HEAD
# Serial tests
  - pytest spl --ignore="spl/mapping" -m "not parallel"
# Parallel tests
  - python3 mpi_tester.py spl/ddm -m "parallel"
  - python3 mpi_tester.py spl/linalg -m "parallel"
=======
  - python3 tests/mpi_tester.py tests/ddm
  - pytest tests/linalg
  - pytest tests/test_core.py
  - pytest tests/test_integration.py
  - pytest tests/fem/
  - pytest tests/feec/
>>>>>>> 9ac62713
<|MERGE_RESOLUTION|>--- conflicted
+++ resolved
@@ -3,20 +3,9 @@
 
 # which python versions to test
 python:
-#  - "2.6"
-#  - "2.7"
-#  - "3.2"
-#  - "3.3"
   - "3.4"
-#  - "3.5"
-#  - "3.5-dev" # 3.5 development branch
-#  - "3.6"
-#  - "3.6-dev" # 3.6 development branch
-#  - "3.7-dev" # 3.7 development branch
-#  - "nightly"
-
-virtualenv:
-    system_site_packages: true
+  - "3.5"
+  - "3.6"
 
 # Cache directory $HOME/.cache/pip
 cache: pip
@@ -26,7 +15,9 @@
   - sudo apt-get install gfortran
   - sudo apt-get install openmpi-bin libopenmpi-dev
   - ompi_info
-  - pip3 install -r requirements.txt
+  - python -m pip install --upgrade pip
+  - python -m pip install -r requirements.txt
+  - python -m pip uninstall -y spl
   - mkdir -p usr
   - export FORTRAN_INSTALL_DIR=$TRAVIS_BUILD_DIR/usr
   - mkdir build && cd build
@@ -36,24 +27,26 @@
 # command to install project
 install:
   - cd build && make && make install && cd ..
-  - pip3 install --upgrade .
+  - python -m pip install .
+
+before_script:
+  - mkdir pytest
+  - cp mpi_tester.py pytest
 
 # command to run tests
 script:
-#  - pytest # or py.test for Python versions 3.5 and below
-#  - pytest tests/caid
   - cd build ; make test ; cd ..
-<<<<<<< HEAD
+  - cd pytest
 # Serial tests
-  - pytest spl --ignore="spl/mapping" -m "not parallel"
+  - python -m pytest --pyargs spl.core
+  - python -m pytest --pyargs spl.feec
+  - python -m pytest --pyargs spl.utilities
+  - python -m pytest --pyargs spl.fem
+  - python -m pytest --pyargs spl.linalg -m "not parallel"
 # Parallel tests
-  - python3 mpi_tester.py spl/ddm -m "parallel"
-  - python3 mpi_tester.py spl/linalg -m "parallel"
-=======
-  - python3 tests/mpi_tester.py tests/ddm
-  - pytest tests/linalg
-  - pytest tests/test_core.py
-  - pytest tests/test_integration.py
-  - pytest tests/fem/
-  - pytest tests/feec/
->>>>>>> 9ac62713
+  - python mpi_tester.py --pyargs spl.ddm
+  - python mpi_tester.py --pyargs spl.linalg -m "parallel"
+  - cd -
+
+after_script:
+  - rm -rf pytest